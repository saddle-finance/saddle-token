--- conflicted
+++ resolved
@@ -43,14 +43,8 @@
      * @notice Initializes SDL token with specified governance address and recipients. For vesting
      * durations and amounts, please refer to our documentation on token distribution schedule.
      * @param _governance address of the governance who will own this contract
-<<<<<<< HEAD
      * @param _pausePeriod time in seconds since the deployment. After this period, this token can be unpaused
      * by the governance.
-     * @param _recipients recipients of the token at deployment. Addresses that are subject to vesting are vested
-     * according to the token distribution schedule.
-=======
-     * @param _pausePeriod time in seconds until since deployment this token can be unpaused by the governance
->>>>>>> 2a341c31
      * @param _vestingContractTarget logic contract of Vesting.sol to use for cloning
      */
     constructor(
