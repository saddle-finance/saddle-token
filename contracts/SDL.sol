--- conflicted
+++ resolved
@@ -23,19 +23,14 @@
     uint256 public immutable anyoneCanUnpauseAfter;
     mapping(address => bool) public allowedTransferee;
 
-<<<<<<< HEAD
+    address public immutable vestingContractTarget;
+
     event Allowed(address indexed target);
     event Disallowed(address indexed target);
-=======
-    address public immutable vestingContractTarget;
-
-    event Allowed(address target);
-    event Disallowed(address target);
     event VestingContractDeployed(
         address indexed beneficiary,
         address vestingContract
     );
->>>>>>> 473bc432
 
     struct Recipient {
         address to;
