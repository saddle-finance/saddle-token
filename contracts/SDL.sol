--- conflicted
+++ resolved
@@ -53,18 +53,16 @@
     ) public ERC20("Saddle DAO", "SDL") ERC20Permit("Saddle DAO") {
         require(_governance != address(0), "SDL: governance cannot be empty");
         require(
-<<<<<<< HEAD
             _vestingContractTarget != address(0),
             "SDL: vesting contract target cannot be empty"
         );
+        require(
+            _pausePeriod > 0 && _pausePeriod <= 52 weeks,
+            "SDL: pausePeriod must be in between 0 and 52 weeks"
+        );
 
         // Set state variables
         vestingContractTarget = _vestingContractTarget;
-=======
-            _pausePeriod > 0 && _pausePeriod <= 52 weeks,
-            "SDL: pausePeriod must be in between 0 and 52 weeks"
-        );
->>>>>>> 75d099fd
         governance = _governance;
         govCanUnpauseAfter = block.timestamp + _pausePeriod;
         anyoneCanUnpauseAfter = block.timestamp + 52 weeks;
@@ -75,16 +73,10 @@
         // Mint tokens to governance
         _mint(governance, MAX_SUPPLY);
 
-<<<<<<< HEAD
         // Pause transfers at deployment
         if (_pausePeriod > 0) {
             _pause();
         }
-=======
-        govCanUnpauseAfter = block.timestamp + _pausePeriod;
-        anyoneCanUnpauseAfter = block.timestamp + 52 weeks;
-        _pause();
->>>>>>> 75d099fd
 
         emit SetGovernance(_governance);
     }
